name: 'SQLFluff Action'
description: 'Uses Typescript to run SQLFluff'
author: 'tetracionist'

branding:
<<<<<<< HEAD
  icon: 'airplane'
=======
  icon: 'check-circle'
  color: 'orange'
>>>>>>> 9d3a0971

inputs:
  sqlfluff-dialect:
    description: 'What dialect should sqlfluff use to check?'
    required: true
    default: 'snowflake'

  sqlfluff-templater:
    description: 'What templater should be used (e.g. dbt)?'
    required: false
    default: 'jinja'

  dbt-project-path:
    description: 'Where is the dbt project?'
    required: false

  dbt-profiles-path:
    description: 'Where are the dbt profiles?'
    required: false

  dbt-target:
    description: 'Which target should we use'
    required: false

  pyproject-path:
    description: 'Path to the pyproject.toml file (optional)'
    required: false

  github-token:
    description: 'GitHub token for accessing the API'
    required: true

  review-dog-filter-mode:
    description:
    default: file
    required: false

outputs:
  sqlfluff-version:
    description: 'The version of sqlfluff that was used'

runs:
  using: node20
  main: dist/index.js<|MERGE_RESOLUTION|>--- conflicted
+++ resolved
@@ -3,12 +3,8 @@
 author: 'tetracionist'
 
 branding:
-<<<<<<< HEAD
-  icon: 'airplane'
-=======
   icon: 'check-circle'
   color: 'orange'
->>>>>>> 9d3a0971
 
 inputs:
   sqlfluff-dialect:
